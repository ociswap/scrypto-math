--- conflicted
+++ resolved
@@ -7,15 +7,8 @@
 repository = "https://github.com/ociswap/scrypto-math"
 
 [dependencies]
-<<<<<<< HEAD
 radix-rust = { git = "https://github.com/radixdlt/radixdlt-scrypto", tag = "bottlenose-9396c507" }
 radix-common = { git = "https://github.com/radixdlt/radixdlt-scrypto", tag = "bottlenose-9396c507" }
 radix-common-derive = { git = "https://github.com/radixdlt/radixdlt-scrypto", tag = "bottlenose-9396c507" }
-num-traits = "0.2.15"
-=======
-utils = { git = "https://github.com/radixdlt/radixdlt-scrypto", tag = "v1.1.2", version = "1.1.2" }
-radix-engine-common = { git = "https://github.com/radixdlt/radixdlt-scrypto", tag = "v1.1.2", version = "1.1.2" }
-radix-engine-macros = { git = "https://github.com/radixdlt/radixdlt-scrypto", tag = "v1.1.2", version = "1.1.2" }
 num-traits = "0.2.19"
->>>>>>> 19649537
 pretty_assertions = "1.4.0"